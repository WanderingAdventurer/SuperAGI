--- conflicted
+++ resolved
@@ -1,28 +1,29 @@
+from fastapi_sqlalchemy import DBSessionMiddleware, db
+from fastapi import HTTPException, Depends, Request
+from fastapi_jwt_auth import AuthJWT
+from fastapi_jwt_auth.exceptions import AuthJWTException
+from superagi.models.budget import Budget
+from fastapi import APIRouter, UploadFile
+from pydantic_sqlalchemy import sqlalchemy_to_pydantic
+import os
+from fastapi import FastAPI, File, Form, UploadFile
+from typing import Annotated
+from superagi.models.resource import Resource
+from superagi.config.config import get_config
+from superagi.models.agent import Agent
+from starlette.responses import FileResponse
+from pathlib import Path
+from fastapi.responses import StreamingResponse
+from superagi.helper.auth import check_auth
+import boto3
 import datetime
-import os
-from pathlib import Path
-
-import boto3
 from botocore.exceptions import NoCredentialsError
-<<<<<<< HEAD
-from fastapi import APIRouter
-from fastapi import File, Form, UploadFile
-from fastapi import HTTPException, Depends
-from fastapi.responses import StreamingResponse
-from fastapi_jwt_auth import AuthJWT
-from fastapi_sqlalchemy import db
-
-from superagi.config.config import get_config
-from superagi.helper.auth import check_auth
-from superagi.models.agent import Agent
-from superagi.models.resource import Resource
-=======
 import tempfile
 import requests
 from superagi.lib.logger import logger
->>>>>>> 57be73e3
 
 router = APIRouter()
+
 
 s3 = boto3.client(
     's3',
