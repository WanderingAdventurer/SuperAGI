from fastapi_sqlalchemy import db
from fastapi import HTTPException, Depends
from fastapi_jwt_auth import AuthJWT
from pydantic import BaseModel

from superagi.models.agent import Agent
from superagi.models.agent_execution_config import AgentExecutionConfiguration
from superagi.models.agent_template import AgentTemplate
from superagi.models.project import Project
from fastapi import APIRouter
from superagi.models.agent_workflow import AgentWorkflow
from superagi.models.types.agent_with_config import AgentWithConfig
from superagi.models.agent_config import AgentConfiguration
from superagi.models.agent_execution import AgentExecution
from superagi.models.tool import Tool
from jsonmerge import merge
from superagi.worker import execute_agent
from datetime import datetime
import json
from sqlalchemy import func
from superagi.helper.auth import check_auth

# from superagi.types.db import AgentOut, AgentIn

router = APIRouter()


class AgentOut(BaseModel):
    id: int
    name: str
    project_id: int
    description: str
    created_at: datetime
    updated_at: datetime

    class Config:
        orm_mode = True


class AgentIn(BaseModel):
    name: str
    project_id: int
    description: str

    class Config:
        orm_mode = True


# CRUD Operations
@router.post("/add", response_model=AgentOut, status_code=201)
def create_agent(agent: AgentIn,
                 Authorize: AuthJWT = Depends(check_auth)):
    """
        Creates a new Agent

        Args:
            agent (Agent): An object representing the Agent to be created.
                Contains the following attributes:
                - name (str): Name of the Agent
                - project_id (int): Identifier of the associated project
                - description (str): Description of the Agent
                - agent_workflow_id (int): Identifier of the Agent Workflow in use

        Returns:
            Agent: An object of Agent representing the created Agent.

        Raises:
            HTTPException (Status Code=404): If the associated project is not found.
    """

    project = db.session.query(Project).get(agent.project_id)

    if not project:
        raise HTTPException(status_code=404, detail="Project not found")

    db_agent = Agent(name=agent.name, description=agent.description, project_id=agent.project_id)
    db.session.add(db_agent)
    db.session.commit()
    return db_agent


@router.get("/get/{agent_id}", response_model=AgentOut)
def get_agent(agent_id: int,
              Authorize: AuthJWT = Depends(check_auth)):
    """
        Get an Agent by ID

        Args:
            agent_id (int): Identifier of the Agent to retrieve

        Returns:
            Agent: An object of Agent representing the retrieved Agent.

        Raises:
            HTTPException (Status Code=404): If the Agent is not found.
    """

    db_agent = db.session.query(Agent).filter(Agent.id == agent_id).first()
    if not db_agent:
        raise HTTPException(status_code=404, detail="agent not found")
    return db_agent


@router.put("/update/{agent_id}", response_model=AgentOut)
def update_agent(agent_id: int, agent: AgentIn,
                 Authorize: AuthJWT = Depends(check_auth)):
    """
        Update an existing Agent

        Args:
            agent_id (int): Identifier of the Agent to update
            agent (Agent):  Updated Agent data
                Contains the following attributes:
                - name (str): Name of the Agent
                - project_id (int): Identifier of the associated project
                - description (str): Description of the Agent
                - agent_workflow_id (int): Identifier of the Agent Workflow in use

        Returns:
            Agent: An object of Agent representing the updated Agent.

        Raises:
            HTTPException (Status Code=404): If the Agent or associated Project is not found.
    """

    db_agent = db.session.query(Agent).filter(Agent.id == agent_id).first()
    if not db_agent:
        raise HTTPException(status_code=404, detail="agent not found")

    if agent.project_id:
        project = db.session.query(Project).get(agent.project_id)
        if not project:
            raise HTTPException(status_code=404, detail="Project not found")
        db_agent.project_id = project.id
    db_agent.name = agent.name
    db_agent.description = agent.description

    db.session.commit()
    return db_agent


@router.post("/create", status_code=201)
def create_agent_with_config(agent_with_config: AgentWithConfig,
                             Authorize: AuthJWT = Depends(check_auth)):
    """
    Create a new agent with configurations.

    Args:
        agent_with_config (AgentWithConfig): Data for creating a new agent with configurations.
            - name (str): Name of the agent.
            - project_id (int): Identifier of the associated project.
            - description (str): Description of the agent.
            - goal (List[str]): List of goals for the agent.
            - agent_type (str): Type of the agent.
            - constraints (List[str]): List of constraints for the agent.
            - tools (List[int]): List of tool identifiers associated with the agent.
            - exit (str): Exit condition for the agent.
            - iteration_interval (int): Interval between iterations for the agent.
            - model (str): Model information for the agent.
            - permission_type (str): Permission type for the agent.
            - LTM_DB (str): LTM database for the agent.
            - memory_window (int): Memory window size for the agent.
            - max_iterations (int): Maximum number of iterations for the agent.

    Returns:
        dict: Dictionary containing the created agent's ID, execution ID, name, and content type.

    Raises:
        HTTPException (status_code=404): If the associated project or any of the tools is not found.
    """

    # Checking for project
    project = db.session.query(Project).get(agent_with_config.project_id)
    if not project:
        raise HTTPException(status_code=404, detail="Project not found")

    for tool_id in agent_with_config.tools:
        tool = db.session.query(Tool).get(tool_id)
        if tool is None:
            # Tool does not exist, throw 404 or handle as desired
            raise HTTPException(status_code=404, detail=f"Tool with ID {tool_id} does not exist. 404 Not Found.")

    agent_toolkit_tools = AgentConfiguration.get_tools_from_agent_config(session=db.session,
                                                                         agent_with_config=agent_with_config)
    agent_with_config.tools.extend(agent_toolkit_tools)
    db_agent = Agent.create_agent_with_config(db, agent_with_config)
    start_step_id = AgentWorkflow.fetch_trigger_step_id(db.session, db_agent.agent_workflow_id)
    # Creating an execution with RUNNING status
    execution = AgentExecution(status='RUNNING', last_execution_time=datetime.now(), agent_id=db_agent.id,
                               name="New Run", current_step_id=start_step_id)

    agent_execution_configs = {
        "goal": agent_with_config.goal,
        "instruction": agent_with_config.instruction
    }
    db.session.add(execution)
    db.session.commit()
    db.session.flush()
    AgentExecutionConfiguration.add_or_update_agent_execution_config(session=db.session, execution=execution,
                                                                     agent_execution_configs=agent_execution_configs)
    execute_agent.delay(execution.id, datetime.now())

    return {
        "id": db_agent.id,
        "execution_id": execution.id,
        "name": db_agent.name,
        "contentType": "Agents"
    }


@router.get("/get/project/{project_id}")
def get_agents_by_project_id(project_id: int,
                             Authorize: AuthJWT = Depends(check_auth)):
    """
    Get all agents by project ID.

    Args:
        project_id (int): Identifier of the project.
        Authorize (AuthJWT, optional): Authorization dependency. Defaults to Depends(check_auth).

    Returns:
        list: List of agents associated with the project, including their status.

    Raises:
        HTTPException (status_code=404): If the project is not found.
    """

    # Checking for project
    project = db.session.query(Project).get(project_id)
    if not project:
        raise HTTPException(status_code=404, detail="Project not found")

    agents = db.session.query(Agent).filter(Agent.project_id == project_id).all()

    new_agents = []
    for agent in agents:
        agent_dict = vars(agent)
        agent_id = agent.id

        # Query the AgentExecution table using the agent ID
        executions = db.session.query(AgentExecution).filter_by(agent_id=agent_id).all()
        is_running = False
        for execution in executions:
            if execution.status == "RUNNING":
                is_running = True
                break
        new_agent = {
            **agent_dict,
<<<<<<< HEAD
            'is_running': is_running
=======
            'status': is_running
>>>>>>> b6d6d17e
        }
        new_agents.append(new_agent)
        new_agents_sorted = sorted(new_agents, key=lambda agent: agent['is_running'] == True, reverse=True)
    return new_agents_sorted


@router.get("/get/details/{agent_id}")
def get_agent_configuration(agent_id: int,
                            Authorize: AuthJWT = Depends(check_auth)):
    """
    Get the agent configuration using the agent ID.

    Args:
        agent_id (int): Identifier of the agent.
        Authorize (AuthJWT, optional): Authorization dependency. Defaults to Depends(check_auth).

    Returns:
        dict: Agent configuration including its details.

    Raises:
        HTTPException (status_code=404): If the agent is not found.
    """

    # Define the agent_config keys to fetch
    keys_to_fetch = AgentTemplate.main_keys()
    agent = db.session.query(Agent).filter(agent_id == Agent.id).first()

    if not agent:
        raise HTTPException(status_code=404, detail="Agent not found")

    # Query the AgentConfiguration table for the specified keys
    results = db.session.query(AgentConfiguration).filter(AgentConfiguration.key.in_(keys_to_fetch),
                                                          AgentConfiguration.agent_id == agent_id).all()
    total_calls = db.session.query(func.sum(AgentExecution.num_of_calls)).filter(
        AgentExecution.agent_id == agent_id).scalar()
    total_tokens = db.session.query(func.sum(AgentExecution.num_of_tokens)).filter(
        AgentExecution.agent_id == agent_id).scalar()

    # Construct the JSON response
    response = {result.key: result.value for result in results}
    response = merge(response, {"name": agent.name, "description": agent.description,
                                # Query the AgentConfiguration table for the speci
                                "goal": eval(response["goal"]),
                                "instruction": eval(response.get("instruction", '[]')),
                                "calls": total_calls,
                                "tokens": total_tokens,
                                "constraints": eval(response.get("constraints")),
                                "tools": [int(x) for x in json.loads(response["tools"])]})
    tools = db.session.query(Tool).filter(Tool.id.in_(response["tools"])).all()
    response["tools"] = tools

    # Close the session
    db.session.close()

    return response<|MERGE_RESOLUTION|>--- conflicted
+++ resolved
@@ -246,11 +246,7 @@
                 break
         new_agent = {
             **agent_dict,
-<<<<<<< HEAD
             'is_running': is_running
-=======
-            'status': is_running
->>>>>>> b6d6d17e
         }
         new_agents.append(new_agent)
         new_agents_sorted = sorted(new_agents, key=lambda agent: agent['is_running'] == True, reverse=True)
