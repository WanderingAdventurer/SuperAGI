--- conflicted
+++ resolved
@@ -1,23 +1,11 @@
-<<<<<<< HEAD
-=======
-import importlib
-import os
->>>>>>> 694b3af6
 from datetime import datetime, timedelta
 
 from sqlalchemy.orm import sessionmaker
 
 import superagi.worker
-<<<<<<< HEAD
 from superagi.agent.agent_iteration_step_handler import AgentIterationStepHandler
 from superagi.agent.agent_tool_step_handler import AgentToolStepHandler
 from superagi.apm.event_handler import EventHandler
-=======
-from superagi.agent.super_agi import SuperAgi
-from superagi.apm.event_handler import EventHandler
-from superagi.config.config import get_config
-from superagi.helper.encyption_helper import decrypt_data
->>>>>>> 694b3af6
 from superagi.lib.logger import logger
 from superagi.llms.google_palm import GooglePalm
 from superagi.llms.llm_model_factory import get_model
@@ -38,74 +26,6 @@
 
 
 class AgentExecutor:
-<<<<<<< HEAD
-=======
-    @staticmethod
-    def validate_filename(filename):
-        """
-        Validate the filename by removing the last three characters if the filename ends with ".py".
-
-        Args:
-            filename (str): The filename.
-
-        Returns:
-            str: The validated filename.
-        """
-        if filename.endswith(".py"):
-            return filename[:-3]  # Remove the last three characters (i.e., ".py")
-        return filename
-
-    @staticmethod
-    def create_object(tool, session):
-        """
-        Create an object of a agent usable tool dynamically.
-
-        Args:
-            tool (Tool) : Tool object from which agent tool would be made.
-
-        Returns:
-            object: The object of the agent usable tool.
-        """
-        file_name = AgentExecutor.validate_filename(filename=tool.file_name)
-        tool_paths = ["superagi/tools", "superagi/tools/external_tools", "superagi/tools/marketplace_tools"]
-        for tool_path in tool_paths:
-            if os.path.exists(os.path.join(os.getcwd(), tool_path) + '/' + tool.folder_name):
-                tools_dir = tool_path
-                break
-
-        parsed_tools_dir = tools_dir.rstrip("/")
-        module_name = ".".join(parsed_tools_dir.split("/") + [tool.folder_name, file_name])
-
-        # module_name = f"superagi.tools.{folder_name}.{file_name}"
-        # Load the module dynamically
-        module = importlib.import_module(module_name)
-        # Get the class from the loaded module
-        obj_class = getattr(module, tool.class_name)
-
-        # Create an instance of the class
-        new_object = obj_class()
-        new_object.toolkit_config = DBToolkitConfiguration(session=session, toolkit_id=tool.toolkit_id)
-        return new_object
-
-    @classmethod
-    def get_model_api_key_from_execution(cls, model, agent_execution, session):
-        """
-        Get the model API key from the agent execution.
-
-        Args:
-            agent_execution (AgentExecution): The agent execution.
-            session (Session): The database session.
-
-        Returns:
-            str: The model API key.
-        """
-        config_model_source = AgentExecutor.get_llm_source(agent_execution, session)
-        selected_model_source = ModelSourceType.get_model_source_from_model(model)
-        if selected_model_source.value == config_model_source:
-            config_value = Configuration.fetch_value_by_agent_id(session, agent_execution.agent_id, "model_api_key")
-            model_api_key = decrypt_data(config_value)
-            return model_api_key
->>>>>>> 694b3af6
 
     def execute_next_step(self, agent_execution_id):
         global engine
@@ -181,7 +101,6 @@
             return GooglePalm(api_key=model_api_key)
         return None
 
-<<<<<<< HEAD
     def _check_for_max_iterations(self, session, organisation_id, agent_config, agent_execution_id):
         db_agent_execution = session.query(AgentExecution).filter(AgentExecution.id == agent_execution_id).first()
         if agent_config["max_iterations"] <= db_agent_execution.num_of_calls:
@@ -196,253 +115,4 @@
             session.commit()
             logger.info("ITERATION_LIMIT_CROSSED")
             return True
-        return False
-=======
-    @staticmethod
-    def get_organisation(agent_execution, session):
-        """
-        Get the model API key from the agent execution.
-
-        Args:
-            agent_execution (AgentExecution): The agent execution.
-            session (Session): The database session.
-
-        Returns:
-             str: The model API key.
-        """
-        agent_id = agent_execution.agent_id
-        agent = session.query(Agent).filter(Agent.id == agent_id).first()
-        organisation = agent.get_agent_organisation(session)
-
-        return organisation
-
-    def execute_next_action(self, agent_execution_id):
-        """
-        Execute the next action of the agent execution.
-
-        Args:
-            agent_execution_id (int): The ID of the agent execution.
-
-        Returns:
-            None
-        """
-        global engine
-        # try:
-        engine.dispose()
-        session = Session()
-        agent_execution = session.query(AgentExecution).filter(AgentExecution.id == agent_execution_id).first()
-        '''Avoiding running old agent executions'''
-        if agent_execution.created_at < datetime.utcnow() - timedelta(days=1):
-            return
-        agent = session.query(Agent).filter(Agent.id == agent_execution.agent_id).first()
-        # if agent_execution.status == "PAUSED" or agent_execution.status == "TERMINATED" or agent_execution == "COMPLETED":
-        #     return
-        if agent_execution.status != "RUNNING" and agent_execution.status != "WAITING_FOR_PERMISSION":
-            return
-
-        if not agent:
-            return "Agent Not found"
-
-        tools = [
-            ThinkingTool()
-        ]
-
-        parsed_config = Agent.fetch_configuration(session, agent.id)
-        parsed_execution_config = AgentExecutionConfiguration.fetch_configuration(session, agent_execution)
-        max_iterations = (parsed_config["max_iterations"])
-        total_calls = agent_execution.num_of_calls
-        organisation = AgentExecutor.get_organisation(agent_execution, session)
-
-        if max_iterations <= total_calls:
-            db_agent_execution = session.query(AgentExecution).filter(AgentExecution.id == agent_execution_id).first()
-            db_agent_execution.status = "ITERATION_LIMIT_EXCEEDED"
-            session.commit()
-            EventHandler(session=session).create_event('run_iteration_limit_crossed',
-                                                       {'agent_execution_id': db_agent_execution.id,
-                                                        'name': db_agent_execution.name,
-                                                        'tokens_consumed': db_agent_execution.num_of_tokens,
-                                                        "calls": db_agent_execution.num_of_calls},
-                                                       db_agent_execution.agent_id, organisation.id)
-            logger.info("ITERATION_LIMIT_CROSSED")
-            return "ITERATION_LIMIT_CROSSED"
-
-        parsed_config["agent_execution_id"] = agent_execution.id
-
-        model_api_key = AgentExecutor.get_model_api_key_from_execution(parsed_config["model"], agent_execution, session)
-        model_llm_source = ModelSourceType.get_model_source_from_model(parsed_config["model"]).value
-        organisation = AgentExecutor.get_organisation(agent_execution, session)
-        try:
-            if parsed_config["LTM_DB"] == "Pinecone":
-                memory = VectorFactory.get_vector_storage(VectorStoreType.PINECONE, "super-agent-index1",
-                                                          AgentExecutor.get_embedding(model_llm_source, model_api_key))
-            else:
-                memory = VectorFactory.get_vector_storage("PineCone", "super-agent-index1",
-                                                          AgentExecutor.get_embedding(model_llm_source, model_api_key))
-        except:
-            logger.info("Unable to setup the pinecone connection...")
-            memory = None
-
-        user_tools = session.query(Tool).filter(Tool.id.in_(parsed_config["tools"])).all()
-        for tool in user_tools:
-            tool = AgentExecutor.create_object(tool, session)
-            tools.append(tool)
-
-        resource_summary = self.get_agent_resource_summary(agent_id=agent.id, session=session,
-                                                           model_llm_source=model_llm_source,
-                                                           default_summary=parsed_config.get("resource_summary"))
-        if resource_summary is not None:
-            tools.append(QueryResourceTool())
-
-        tools = self.set_default_params_tools(tools, parsed_config, parsed_execution_config, agent_execution.agent_id,
-                                              model_api_key=model_api_key,
-                                              resource_description=resource_summary,
-                                              session=session)
-
-        spawned_agent = SuperAgi(ai_name=parsed_config["name"], ai_role=parsed_config["description"],
-                                 llm=get_model(model=parsed_config["model"], api_key=model_api_key), tools=tools,
-                                 memory=memory,
-                                 agent_config=parsed_config,
-                                 agent_execution_config=parsed_execution_config)
-
-        try:
-            self.handle_wait_for_permission(agent_execution, spawned_agent, session)
-        except ValueError:
-            return
-
-        agent_workflow_step = session.query(AgentWorkflowStep).filter(
-            AgentWorkflowStep.id == agent_execution.current_step_id).first()
-
-        try:
-            response = spawned_agent.execute(agent_workflow_step)
-        except RuntimeError as e:
-            # If our execution encounters an error we return and attempt to retry
-            logger.error("Error executing the agent:", e)
-            superagi.worker.execute_agent.apply_async((agent_execution_id, datetime.now()), countdown=15)
-            session.close()
-            return
-
-        if "retry" in response and response["retry"]:
-            if "result" in response and response["result"] == "RATE_LIMIT_EXCEEDED":
-                superagi.worker.execute_agent.apply_async((agent_execution_id, datetime.now()), countdown=60)
-            else:
-                superagi.worker.execute_agent.apply_async((agent_execution_id, datetime.now()), countdown=15)
-
-            session.close()
-            return
-
-        agent_execution.current_step_id = agent_workflow_step.next_step_id
-        session.commit()
-        if response["result"] == "COMPLETE":
-            db_agent_execution = session.query(AgentExecution).filter(AgentExecution.id == agent_execution_id).first()
-            db_agent_execution.status = "COMPLETED"
-            session.commit()
-            EventHandler(session=session).create_event('run_completed', {'agent_execution_id': db_agent_execution.id,
-                                                                         'name': db_agent_execution.name,
-                                                                         'tokens_consumed': db_agent_execution.num_of_tokens,
-                                                                         "calls": db_agent_execution.num_of_calls},
-                                                       db_agent_execution.agent_id, organisation.id)
-        elif response["result"] == "WAITING_FOR_PERMISSION":
-            db_agent_execution = session.query(AgentExecution).filter(AgentExecution.id == agent_execution_id).first()
-            db_agent_execution.status = "WAITING_FOR_PERMISSION"
-            db_agent_execution.permission_id = response.get("permission_id", None)
-            session.commit()
-        else:
-            logger.info(f"Starting next job for agent execution id: {agent_execution_id}")
-            superagi.worker.execute_agent.delay(agent_execution_id, datetime.now())
-
-        session.close()
-        engine.dispose()
-
-    def set_default_params_tools(self, tools, parsed_config, parsed_execution_config, agent_id, model_api_key,
-                                 session, resource_description=None):
-        """
-        Set the default parameters for the tools.
-
-        Args:
-            tools (list): The list of tools.
-            parsed_config (dict): Parsed agent configuration.
-            parsed_execution_config (dict): Parsed execution configuration
-            agent_id (int): The ID of the agent.
-            model_api_key (str): The API key of the model.
-            resource_description (str): The description of the resource.
-
-        Returns:
-            list: The list of tools with default parameters.
-        """
-        new_tools = []
-        for tool in tools:
-            if hasattr(tool, 'goals'):
-                tool.goals = parsed_execution_config["goal"]
-            if hasattr(tool, 'instructions'):
-                tool.instructions = parsed_execution_config["instruction"]
-            if hasattr(tool, 'llm') and (parsed_config["model"] == "gpt4" or parsed_config[
-                "model"] == "gpt-3.5-turbo") and tool.name != "QueryResource":
-                tool.llm = get_model(model="gpt-3.5-turbo", api_key=model_api_key, temperature=0.4)
-            elif hasattr(tool, 'llm'):
-                tool.llm = get_model(model=parsed_config["model"], api_key=model_api_key, temperature=0.4)
-            if hasattr(tool, 'agent_id'):
-                tool.agent_id = agent_id
-            if hasattr(tool, 'agent_execution_id'):
-                tool.agent_execution_id = parsed_config["agent_execution_id"]
-            if hasattr(tool, 'resource_manager'):
-                tool.resource_manager = FileManager(session=session, agent_id=agent_id,
-                                                    agent_execution_id=parsed_config[
-                                                        "agent_execution_id"])
-            if hasattr(tool, 'tool_response_manager'):
-                tool.tool_response_manager = ToolResponseQueryManager(session=session, agent_execution_id=parsed_config[
-                    "agent_execution_id"])
-
-            if tool.name == "QueryResource" and resource_description:
-                tool.description = tool.description.replace("{summary}", resource_description)
-            new_tools.append(tool)
-        return tools
-
-    def handle_wait_for_permission(self, agent_execution, spawned_agent, session):
-        """
-        Handles the wait for permission when the agent execution is waiting for permission.
-
-        Args:
-            agent_execution (AgentExecution): The agent execution.
-            spawned_agent (SuperAgi): The spawned agent.
-            session (Session): The database session object.
-
-        Raises:
-            ValueError: If the permission is still pending.
-        """
-        if agent_execution.status != "WAITING_FOR_PERMISSION":
-            return
-        agent_execution_permission = session.query(AgentExecutionPermission).filter(
-            AgentExecutionPermission.id == agent_execution.permission_id).first()
-        if agent_execution_permission.status == "PENDING":
-            raise ValueError("Permission is still pending")
-        if agent_execution_permission.status == "APPROVED":
-            result = spawned_agent.handle_tool_response(session, agent_execution_permission.assistant_reply).get("result")
-        else:
-            result = f"User denied the permission to run the tool {agent_execution_permission.tool_name}" \
-                     f"{' and has given the following feedback : ' + agent_execution_permission.user_feedback if agent_execution_permission.user_feedback else ''}"
-
-        agent_execution_feed = AgentExecutionFeed(agent_execution_id=agent_execution_permission.agent_execution_id,
-                                                  agent_id=agent_execution_permission.agent_id,
-                                                  feed=result,
-                                                  role="user"
-                                                  )
-        session.add(agent_execution_feed)
-        agent_execution.status = "RUNNING"
-        session.commit()
-
-    def get_agent_resource_summary(self, agent_id: int, session: Session, model_llm_source: str, default_summary: str):
-        if ModelSourceType.GooglePalm.value in model_llm_source:
-            return
-        ResourceSummarizer(session=session).generate_agent_summary(agent_id=agent_id, generate_all=True)
-        agent_config_resource_summary = session.query(AgentConfiguration). \
-            filter(AgentConfiguration.agent_id == agent_id,
-                   AgentConfiguration.key == "resource_summary").first()
-        resource_summary = agent_config_resource_summary.value if agent_config_resource_summary is not None else default_summary
-        return resource_summary
-
-    def check_for_resource(self, agent_id: int, session: Session):
-        resource = session.query(Resource).filter(Resource.agent_id == agent_id, Resource.channel == 'INPUT').first()
-        if resource is None:
-            return False
-        return True
->>>>>>> 694b3af6
+        return False