# from superagi.models.types.agent_with_config import AgentWithConfig
import importlib
from datetime import datetime, timedelta
from fastapi import  HTTPException

from time import time

from celery import Celery
from sqlalchemy.orm import sessionmaker
from ast import literal_eval

from superagi import worker
from superagi.agent.super_agi import SuperAgi
from superagi.config.config import get_config
from superagi.llms.openai import OpenAi
from superagi.models.agent import Agent
from superagi.models.agent_config import AgentConfiguration
from superagi.models.agent_execution import AgentExecution
from superagi.models.agent_template_step import AgentTemplateStep
from superagi.models.configuration import Configuration
from superagi.models.db import connect_db
from superagi.models.organisation import Organisation
from superagi.models.project import Project
from superagi.models.tool import Tool
from superagi.tools.code.tools import CodingTool
from superagi.tools.email.read_email import ReadEmailTool
from superagi.tools.email.send_email import SendEmailTool
from superagi.tools.email.send_email_attachment import SendEmailAttachmentTool
from superagi.tools.file.read_file import ReadFileTool
from superagi.tools.file.write_file import WriteFileTool
from superagi.tools.google_search.google_search import GoogleSearchTool
from superagi.tools.google_serp_search.google_serp_search import GoogleSerpTool
from superagi.tools.jira.create_issue import CreateIssueTool
from superagi.tools.jira.edit_issue import EditIssueTool
from superagi.tools.jira.get_projects import GetProjectsTool
from superagi.tools.jira.search_issues import SearchJiraTool
from superagi.tools.thinking.tools import ThinkingTool
from superagi.tools.webscaper.tools import WebScraperTool
from superagi.vector_store.embedding.openai import OpenAiEmbedding
from superagi.vector_store.vector_factory import VectorFactory
from superagi.helper.encyption_helper import decrypt_data
from sqlalchemy import func
import superagi.worker

engine = connect_db()
Session = sessionmaker(bind=engine)


class AgentExecutor:
    @staticmethod
    def validate_filename(filename):
        if filename.endswith(".py"):
            return filename[:-3]  # Remove the last three characters (i.e., ".py")
        return filename

    @staticmethod
    def create_object(class_name, folder_name, file_name):
        file_name = AgentExecutor.validate_filename(filename=file_name)
        module_name = f"superagi.tools.{folder_name}.{file_name}"

        # Load the module dynamically
        module = importlib.import_module(module_name)

        # Get the class from the loaded module
        obj_class = getattr(module, class_name)

        # Create an instance of the class
        new_object = obj_class()
        return new_object

    @staticmethod
    def get_model_api_key_from_execution(agent_execution, session):
        agent_id = agent_execution.agent_id
        agent = session.query(Agent).filter(Agent.id == agent_id).first()
        if not agent:
            raise HTTPException(status_code=404, detail="Agent not found")
        project = session.query(Project).filter(Project.id == agent.project_id).first()
        if not project:
            raise HTTPException(status_code=404, detail="Project not found")
        organisation = session.query(Organisation).filter(Organisation.id == project.organisation_id).first()
        if not organisation:
            raise HTTPException(status_code=404, detail="Organisation not found")
        config = session.query(Configuration).filter(Configuration.organisation_id == organisation.id,
                                                     Configuration.key == "model_api_key").first()
        if not config:
            raise HTTPException(status_code=404, detail="Configuration not found")
        model_api_key = decrypt_data(config.value)
        return model_api_key

    def execute_next_action(self, agent_execution_id):
        global engine
        # try:
        engine.dispose()
        session = Session()
        agent_execution = session.query(AgentExecution).filter(AgentExecution.id == agent_execution_id).first()
        '''Avoiding running old agent executions'''
        if agent_execution.created_at < datetime.utcnow() - timedelta(days=1):
            return
        agent = session.query(Agent).filter(Agent.id == agent_execution.agent_id).first()
        # if agent_execution.status == "PAUSED" or agent_execution.status == "TERMINATED" or agent_execution == "COMPLETED":
        #     return
        if agent_execution.status != "RUNNING":
            return

        if not agent:
            return "Agent Not found"

        tools = [
            ThinkingTool(),
            WebScraperTool(),
        ]

        parsed_config = Agent.fetch_configuration(session, agent.id)
        max_iterations = (parsed_config["max_iterations"])
        total_calls = agent_execution.num_of_calls

        if max_iterations <= total_calls:
            db_agent_execution = session.query(AgentExecution).filter(AgentExecution.id == agent_execution_id).first()
            db_agent_execution.status = "ITERATION_LIMIT_EXCEEDED"
            session.commit()
            print("ITERATION_LIMIT_CROSSED")
            return "ITERATION_LIMIT_CROSSED"

        parsed_config["agent_execution_id"] = agent_execution.id

        model_api_key = AgentExecutor.get_model_api_key_from_execution(agent_execution, session)

        if parsed_config["LTM_DB"] == "Pinecone":
            memory = VectorFactory.get_vector_storage("PineCone", "super-agent-index1", OpenAiEmbedding(model_api_key))
        else:
            memory = VectorFactory.get_vector_storage("PineCone", "super-agent-index1", OpenAiEmbedding(model_api_key))

        user_tools = session.query(Tool).filter(Tool.id.in_(parsed_config["tools"])).all()
        for tool in user_tools:
            tool = AgentExecutor.create_object(tool.class_name, tool.folder_name, tool.file_name)
            tools.append(tool)

        tools = self.set_default_params_tools(tools, parsed_config, agent_execution.agent_id,model_api_key=model_api_key)

        spawned_agent = SuperAgi(ai_name=parsed_config["name"], ai_role=parsed_config["description"],
                                 llm=OpenAi(model=parsed_config["model"],api_key=model_api_key), tools=tools, memory=memory,
                                 agent_config=parsed_config)

        agent_template_step = session.query(AgentTemplateStep).filter(
            AgentTemplateStep.id == agent_execution.current_step_id).first()
        response = spawned_agent.execute(agent_template_step)
        if "retry" in response and response["retry"]:
            response = spawned_agent.execute(agent_template_step)
        agent_execution.current_step_id = agent_template_step.next_step_id
        session.commit()
        if response["result"] == "COMPLETE":
            db_agent_execution = session.query(AgentExecution).filter(AgentExecution.id == agent_execution_id).first()
            db_agent_execution.status = "COMPLETED"
            session.commit()
        else:
            print("Starting next job for agent execution id: ", agent_execution_id)
            superagi.worker.execute_agent.delay(agent_execution_id, datetime.now())

        session.close()
        # except Exception as exception:
        #     print("Exception Occured in celery job", exception)
        #     print(str(exception))
        # finally:
        #     engine.dispose()

    def set_default_params_tools(self, tools, parsed_config, agent_id,model_api_key):
        new_tools = []
        for tool in tools:
            if hasattr(tool, 'goals'):
                tool.goals = parsed_config["goal"]
            if hasattr(tool, 'llm') and (parsed_config["model"] == "gpt4" or parsed_config["model"] == "gpt-3.5-turbo"):
<<<<<<< HEAD
                tool.llm = OpenAi(model="gpt-3.5-turbo",api_key=model_api_key)
            elif hasattr(tool, 'llm'):
                tool.llm = OpenAi(model=parsed_config["model"], api_key=model_api_key)
            elif hasattr(tool,'image_llm'):
                tool.image_llm = OpenAi(model=parsed_config["model"],api_key=model_api_key)
=======
                tool.llm = OpenAi(model="gpt-3.5-turbo", temperature=0.3)
            elif hasattr(tool, 'llm'):
                tool.llm = OpenAi(model=parsed_config["model"], temperature=0.3)
>>>>>>> ae82a0fe
            elif hasattr(tool, 'agent_id'):
                tool.agent_id = agent_id
            new_tools.append(tool)
        return tools<|MERGE_RESOLUTION|>--- conflicted
+++ resolved
@@ -169,17 +169,11 @@
             if hasattr(tool, 'goals'):
                 tool.goals = parsed_config["goal"]
             if hasattr(tool, 'llm') and (parsed_config["model"] == "gpt4" or parsed_config["model"] == "gpt-3.5-turbo"):
-<<<<<<< HEAD
-                tool.llm = OpenAi(model="gpt-3.5-turbo",api_key=model_api_key)
+                tool.llm = OpenAi(model="gpt-3.5-turbo",api_key=model_api_key, temperature=0.3)
             elif hasattr(tool, 'llm'):
-                tool.llm = OpenAi(model=parsed_config["model"], api_key=model_api_key)
+                tool.llm = OpenAi(model=parsed_config["model"], api_key=model_api_key, temperature=0.3)
             elif hasattr(tool,'image_llm'):
                 tool.image_llm = OpenAi(model=parsed_config["model"],api_key=model_api_key)
-=======
-                tool.llm = OpenAi(model="gpt-3.5-turbo", temperature=0.3)
-            elif hasattr(tool, 'llm'):
-                tool.llm = OpenAi(model=parsed_config["model"], temperature=0.3)
->>>>>>> ae82a0fe
             elif hasattr(tool, 'agent_id'):
                 tool.agent_id = agent_id
             new_tools.append(tool)
