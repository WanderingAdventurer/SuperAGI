--- conflicted
+++ resolved
@@ -16,13 +16,9 @@
 from superagi.models.agent import Agent
 from superagi.models.agent_config import AgentConfiguration
 from superagi.models.agent_execution import AgentExecution
-<<<<<<< HEAD
 from superagi.models.agent_execution_feed import AgentExecutionFeed
 from superagi.models.agent_execution_permission import AgentExecutionPermission
-from superagi.models.agent_template_step import AgentTemplateStep
-=======
 from superagi.models.agent_workflow_step import AgentWorkflowStep
->>>>>>> a479e06a
 from superagi.models.configuration import Configuration
 from superagi.models.db import connect_db
 from superagi.models.organisation import Organisation
@@ -105,11 +101,7 @@
         agent = session.query(Agent).filter(Agent.id == agent_execution.agent_id).first()
         # if agent_execution.status == "PAUSED" or agent_execution.status == "TERMINATED" or agent_execution == "COMPLETED":
         #     return
-<<<<<<< HEAD
         if agent_execution.status != "RUNNING" and agent_execution.status != "WAITING_FOR_PERMISSION":
-=======
-        if agent_execution.status != "RUNNING":
->>>>>>> a479e06a
             return
 
         if not agent:
@@ -157,7 +149,6 @@
                                  llm=OpenAi(model=parsed_config["model"], api_key=model_api_key), tools=tools,
                                  memory=memory,
                                  agent_config=parsed_config)
-<<<<<<< HEAD
 
         if agent_execution.status == "WAITING_FOR_PERMISSION":
             agent_execution.status = "RUNNING"
@@ -177,36 +168,20 @@
             session.add(agent_execution_feed)
             session.commit()
 
-        agent_template_step = session.query(AgentTemplateStep).filter(
-            AgentTemplateStep.id == agent_execution.current_step_id).first()
-
-
-
-        response = spawned_agent.execute(agent_template_step)
-        if "retry" in response and response["retry"]:
-            response = spawned_agent.execute(agent_template_step)
-        agent_execution.current_step_id = agent_template_step.next_step_id
-=======
-
         agent_workflow_step = session.query(AgentWorkflowStep).filter(
             AgentWorkflowStep.id == agent_execution.current_step_id).first()
         response = spawned_agent.execute(agent_workflow_step)
         if "retry" in response and response["retry"]:
             response = spawned_agent.execute(agent_workflow_step)
         agent_execution.current_step_id = agent_workflow_step.next_step_id
->>>>>>> a479e06a
         session.commit()
         if response["result"] == "COMPLETE":
             db_agent_execution = session.query(AgentExecution).filter(AgentExecution.id == agent_execution_id).first()
             db_agent_execution.status = "COMPLETED"
-<<<<<<< HEAD
             session.commit()
         elif response["result"] == "WAITING_FOR_PERMISSION":
             db_agent_execution = session.query(AgentExecution).filter(AgentExecution.id == agent_execution_id).first()
             db_agent_execution.status = "WAITING_FOR_PERMISSION"
-=======
-
->>>>>>> a479e06a
             session.commit()
         else:
             print("Starting next job for agent execution id: ", agent_execution_id)
