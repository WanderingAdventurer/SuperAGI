--- conflicted
+++ resolved
@@ -9,11 +9,9 @@
 {spec}
 
 Test should follow the following format:
-<<<<<<< HEAD
 FILENAME is the lowercase file name including the file extension,
 [LANG] is the markup code block language for the code's language, and [UNIT_TEST_CODE] is the code:
-=======
->>>>>>> 694b3af6
+
 FILENAME
 ```[LANG]
 [UNIT_TEST_CODE]
