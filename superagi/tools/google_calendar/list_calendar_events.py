--- conflicted
+++ resolved
@@ -46,12 +46,7 @@
         return f"List of Google Calendar Events month successfully stored in {file_name}."
 
     def get_google_calendar_service(self):
-<<<<<<< HEAD
-        session = self.toolkit_config.session
-=======
->>>>>>> 36eccdc5
-        toolkit_id = self.toolkit_config.toolkit_id
-        return GoogleCalendarCreds(session).get_credentials(toolkit_id)
+        return GoogleCalendarCreds(self.toolkit_config.session).get_credentials(self.toolkit_config.toolkit_id)
 
     def get_event_results(self, service, date_utc):
         return (
