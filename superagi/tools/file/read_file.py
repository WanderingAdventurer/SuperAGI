--- conflicted
+++ resolved
@@ -16,11 +16,7 @@
 from superagi.models.agent import Agent
 from superagi.types.storage_types import StorageType
 from superagi.config.config import get_config
-<<<<<<< HEAD
 from unstructured.partition.auto import partition
-=======
-
->>>>>>> 694b3af6
 
 class ReadFileSchema(BaseModel):
     """Input for CopyFileTool."""
@@ -59,7 +55,7 @@
                                                                                               .toolkit_config.session,
                                                                                               agent_execution_id=self
                                                                                               .agent_execution_id))
-<<<<<<< HEAD
+
         temporary_file_path = None
         final_name = final_path.split('/')[-1]
         if StorageType.get_storage_type(get_config("STORAGE_TYPE", StorageType.FILE.value)) == StorageType.S3:
@@ -73,12 +69,6 @@
                     f.write(contents)
 
         if final_path is None or not os.path.exists(final_path) and temporary_file_path is None:
-=======
-        if StorageType.get_storage_type(get_config("STORAGE_TYPE", StorageType.FILE.value)) == StorageType.S3:
-            return S3Helper().read_from_s3(final_path)
-
-        if final_path is None or not os.path.exists(final_path):
->>>>>>> 694b3af6
             raise FileNotFoundError(f"File '{file_name}' not found.")
         directory = os.path.dirname(final_path)
         os.makedirs(directory, exist_ok=True)
