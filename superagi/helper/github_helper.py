--- conflicted
+++ resolved
@@ -203,12 +203,7 @@
 
         return file_response.status_code
 
-<<<<<<< HEAD
     def add_file(self, repository_owner, repository_name, file_name, folder_path, head_branch, base_branch, headers, commit_message, agent_id, agent_execution_id, session):
-=======
-    def add_file(self, repository_owner, repository_name, file_name, folder_path, head_branch, base_branch, headers,
-                 commit_message, agent_id, agent_execution_id, session):
->>>>>>> 694b3af6
         """
         Adds a file to the given repository.
 
@@ -223,11 +218,7 @@
         Returns:
             None
         """
-<<<<<<< HEAD
         body = self._get_file_content(file_name, agent_id, agent_execution_id, session)
-=======
-        body = self._get_file_contents(file_name, agent_id, agent_execution_id, session)
->>>>>>> 694b3af6
         body_bytes = body.encode("ascii")
         base64_bytes = base64.b64encode(body_bytes)
         file_content = base64_bytes.decode("ascii")
@@ -331,11 +322,7 @@
             return True
 
         return False
-<<<<<<< HEAD
-    
-=======
-
->>>>>>> 694b3af6
+
     def _get_file_contents(self, file_name, agent_id, agent_execution_id, session):
         final_path = ResourceHelper().get_agent_read_resource_path(file_name,
                                                                     agent=Agent.get_agent_from_id(session, agent_id),
