--- conflicted
+++ resolved
@@ -126,11 +126,7 @@
         {/* eslint-disable-next-line @next/next/no-page-custom-font */}
         <link href="https://fonts.googleapis.com/css2?family=Inter:wght@300;400;500;600;700&display=swap" rel="stylesheet"/>
       </Head>
-<<<<<<< HEAD
       {!accessToken !== null && accessToken !== '' ? <div className="projectStyle">
-=======
-      {applicationState === 'AUTHENTICATED' ? <div className="projectStyle">
->>>>>>> ff4067a4
         <div className="sideBarStyle">
           <SideBar onSelectEvent={handleSelectionEvent}/>
         </div>
