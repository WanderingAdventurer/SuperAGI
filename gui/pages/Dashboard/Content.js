import React, {useEffect, useRef, useState} from 'react';
import Agents from '../Content/Agents/Agents';
import AgentWorkspace from '../Content/Agents/AgentWorkspace';
import ToolkitWorkspace from '../Content/./Toolkits/ToolkitWorkspace';
import Toolkits from '../Content/./Toolkits/Toolkits';
import Settings from "./Settings/Settings";
import styles from './Dashboard.module.css';
import ApmDashboard from "../Content/APM/ApmDashboard";
import Image from "next/image";
import {EventBus} from "@/utils/eventBus";
import {
  getAgents,
  getLastActiveAgent,
  getToolKit,
  sendGoogleCreds,
  sendTwitterCreds
} from "@/pages/api/DashboardService";
import Market from "../Content/Marketplace/Market";
import AgentTemplatesList from '../Content/Agents/AgentTemplatesList';
import {useRouter} from 'next/router';
import querystring from 'querystring';
import styles1 from '../Content/Agents/Agents.module.css';
import AddTool from "@/pages/Content/Toolkits/AddTool";
import {createInternalId, resetLocalStorage, preventDefault} from "@/utils/utils";

export default function Content({env, selectedView, selectedProjectId, organisationId}) {
  const [tabs, setTabs] = useState([]);
  const [selectedTab, setSelectedTab] = useState(null);
  const [agents, setAgents] = useState(null);
  const [toolkits, setToolkits] = useState(null);
  const tabContainerRef = useRef(null);
  const [toolkitDetails, setToolkitDetails] = useState({});
  const [starModal, setStarModal] = useState(false);
  const router = useRouter();
  const multipleTabContentTypes = ['Create_Agent', 'Add_Toolkit'];
  const [isApmOpened, setIsApmOpened] = useState(false);
  const [prevView, setPrevView] = useState(null);

  useEffect(() => {
    if (prevView !== selectedView) {
      const apmTab = tabs.find(tab => tab.contentType === 'APM');
      setIsApmOpened(!!apmTab);
      setPrevView(selectedView);
    }
  }, [selectedView, tabs, prevView]);

  async function fetchAgents() {
    try {
      const response = await getAgents(selectedProjectId);
      const data = response.data || [];
      const updatedData = data.map(item => {
        return { ...item, contentType: "Agents" };
      });
      setAgents(updatedData);
    } catch (error) {
      console.error('Error fetching agents:', error);
    }
  }

  function getAgentList() {
    fetchAgents()
      .then(() => {
        console.log('Agents fetched successfully!');
      })
      .catch((error) => {
        console.error('Error fetching agents:', error);
      });
  }

  async function fetchToolkits() {
    try {
      const response = await getToolKit();
      const data = response.data || [];
      const updatedData = data.map(item => {
        return { ...item, contentType: "Toolkits", isOpen: false, internalId: createInternalId() };
      });
      setToolkits(updatedData);
    } catch (error) {
      console.error('Error fetching toolkits:', error);
    }
  }

  function getToolkitList() {
    fetchToolkits()
      .then(() => {
        console.log('Toolkits fetched successfully!');
      })
      .catch((error) => {
        console.error('Error fetching toolkits:', error);
      });
  }

  useEffect(() => {
    getAgentList();
    getToolkitList();
  }, [selectedProjectId])

  const cancelTab = (index, contentType, internalId) => {
    let updatedTabs = [...tabs];

    if (selectedTab === index) {
      updatedTabs.splice(index, 1);

      if (index === 0 && tabs.length === 1) {
        setSelectedTab(null);
      } else {
        const newIndex = index === tabs.length - 1 ? index - 1 : index;
        setSelectedTab(newIndex);
      }
    } else {
      if (selectedTab > index) {
        setSelectedTab(selectedTab - 1);
      }

      updatedTabs.splice(index, 1);
    }

    resetLocalStorage(contentType, internalId);
    setTabs(updatedTabs);
  };

  const addTab = (element) => {
    let addedTabIndex = null;
    if (element.contentType === "Toolkits") {
      setToolkitDetails(element);
    }

    const isExistingTab = tabs.some(
      (tab) => tab.id === element.id && tab.name === element.name && tab.contentType === element.contentType && !multipleTabContentTypes.includes(element.contentType)
    );

    if (!isExistingTab) {
      const updatedTabs = [...tabs, element];
      setTabs(updatedTabs);
      addedTabIndex = updatedTabs.length - 1;
      setSelectedTab(addedTabIndex);
    } else {
      const existingTabIndex = tabs.findIndex(
        (tab) => tab.id === element.id && tab.name === element.name && tab.contentType === element.contentType
      );
      setSelectedTab(existingTabIndex);
    }
  };

  const selectTab = (element, index) => {
    setSelectedTab(index);
    if (element.contentType === "Toolkits") {
      setToolkitDetails(element);
    }
  };

  useEffect(() => {
    if (tabContainerRef.current) {
      const tabElement = tabContainerRef.current.querySelector(`[data-tab-id="${selectedTab}"]`);
      if (tabElement) {
        const containerScrollLeft = tabContainerRef.current.scrollLeft;
        const tabOffsetLeft = tabElement.offsetLeft;
        const containerWidth = tabContainerRef.current.offsetWidth;

        if (tabOffsetLeft < containerScrollLeft || tabOffsetLeft >= containerScrollLeft + containerWidth) {
          tabContainerRef.current.scrollLeft = tabOffsetLeft;
        }
      }
    }

    const queryParams = router.asPath.split('?')[1];
    const parsedParams = querystring.parse(queryParams);
    parsedParams["toolkit_id"] = toolkitDetails.toolkit_id;

    if (window.location.href.indexOf("twitter_creds") > -1) {
      parsedParams["toolkit_id"] = localStorage.getItem("twitter_toolkit_id") || null;
      const params = JSON.stringify(parsedParams)

      sendTwitterCreds(params)
        .then((response) => {
          console.log("Authentication completed successfully");
        })
        .catch((error) => {
          console.error("Error fetching data: ", error);
        })
    }

    if (window.location.href.indexOf("google_calendar_creds") > -1) {
      const toolkit_id = localStorage.getItem("google_calendar_toolkit_id") || null;
      let data = Object.keys(parsedParams)[0];
      let params = JSON.parse(data);

      sendGoogleCreds(params, toolkit_id)
        .then((response) => {
          console.log("Authentication completed successfully");
        })
        .catch((error) => {
          console.error("Error fetching data: ", error);
        })
    }
  }, [selectedTab]);

  useEffect(() => {
    const openNewTab = (eventData) => {
      addTab(eventData.element);
    };

    const openToolkitTab = (eventData) => {
      const toolkit = toolkits?.find((toolkit) => toolkit.tools.some((tool) => tool.id === eventData.toolId));
      if (toolkit) {
        localStorage.setItem('toolkit_tab_' + String(toolkit.internalId), 'tools_included');
        addTab(toolkit);
      }
    }

    const removeTab = (eventData) => {
      const element = eventData.element;
      const tabIndex = tabs.findIndex(
        (tab) => tab.id === element.id &&
          tab.name === element.name &&
          tab.contentType === element.contentType &&
          tab.internalId === element.internalId
      );
      cancelTab(tabIndex, element.contentType, element.internalId);
    };

    EventBus.on('openNewTab', openNewTab);
    EventBus.on('reFetchAgents', getAgentList);
    EventBus.on('removeTab', removeTab);
    EventBus.on('openToolkitTab', openToolkitTab);

    return () => {
      EventBus.off('openNewTab', openNewTab);
      EventBus.off('reFetchAgents', getAgentList);
      EventBus.off('removeTab', removeTab);
    };
  });

  async function fetchLastActive() {
    try {
      const response = await getLastActiveAgent(selectedProjectId);
      addTab(response.data);
    } catch (error) {
      console.error('Error fetching last active agent:', error);
    }
  }

  function getLastActive() {
    fetchLastActive()
      .then(() => {
        console.log('Last active agent fetched successfully!');
      })
      .catch((error) => {
        console.error('Error fetching last active agent:', error);
      });
  }

  const openGithubRepo = () => {
    window.open('https://github.com/TransformerOptimus/SuperAGI', '_blank');
    localStorage.setItem('repo_starred', 'starred');
    setStarModal(false);
  };

  const closeStarModal = () => {
    const closedTime = Date.now();
    localStorage.setItem('popup_closed_time', JSON.stringify(closedTime));
    setStarModal(false);
  };

  useEffect(() => {
    const last_closed_time = localStorage.getItem('popup_closed_time');
    const minTime = 4 * 24 * 60 * 60 * 1000;
    const repo_starred = localStorage.getItem('repo_starred');

    if (!repo_starred && Date.now() - JSON.parse(last_closed_time) > minTime) {
      setStarModal(true);
    }
  }, []);

  console.log(selectedView)
  console.log(tabs)

  return (<>
      <div style={{display: 'flex', height: '100%'}}>
        {(selectedView === 'agents' || selectedView === 'toolkits') &&
          <div className={styles.item_list} style={{width: '13vw'}}>
            {selectedView === 'agents' && <div><Agents sendAgentData={addTab} agents={agents}/></div>}
            {selectedView === 'toolkits' && <div><Toolkits sendToolkitData={addTab} toolkits={toolkits}/></div>}
          </div>}

        {tabs.length <= 0 ? <div className={styles.main_workspace} style={selectedView === '' ? {
          width: '93.5vw',
          paddingLeft: '10px'
        } : {width: '80.5vw'}}>
          <div className={styles.empty_state}>
            <div>
              <div><Image width={264} height={144} src="/images/watermark.png" alt="empty-state"/></div>
              <div style={{width: '100%', display: 'flex', justifyContent: 'center', marginTop: '30px'}}>
                <button onClick={() => addTab({
                  id: -1,
                  name: "new agent",
                  contentType: "Create_Agent",
                  internalId: createInternalId()
                })} className={styles.empty_state_button}>
                  Create new agent&nbsp;<Image width={17} height={17} src="/images/arrow_forward_secondary.svg"
                                               alt="forward-arrow"/>
                </button>
              </div>
              {agents && agents.length > 0 &&
                <div style={{width: '100%', display: 'flex', justifyContent: 'center', marginTop: '12px'}}>
                  <button onClick={getLastActive} className={styles.empty_state_button}>
                    View last active agent&nbsp;<Image width={17} height={17} src="/images/arrow_forward_secondary.svg"
                                                       alt="forward-arrow"/>
                  </button>
                </div>}
              {env !== 'PROD' &&
                <div style={{width: '100%', display: 'flex', justifyContent: 'center', marginTop: '12px'}}>
                  <button onClick={() => addTab({
                    id: -2,
                    name: "new tool",
                    contentType: "Add_Toolkit",
                    internalId: createInternalId()
                  })} className={styles.empty_state_button}>
                    Add custom tool&nbsp;<Image width={17} height={17} src="/images/arrow_forward_secondary.svg"
                                                alt="forward-arrow"/>
                  </button>
                </div>}
              <div style={{width: '100%', display: 'flex', justifyContent: 'center', marginTop: '12px'}}>
                <button onClick={() => addTab({id: -3, name: "Settings", contentType: "Settings"})}
                        className={styles.empty_state_button}>
                  Go to settings&nbsp;<Image width={17} height={17} src="/images/arrow_forward_secondary.svg"
                                             alt="forward-arrow"/>
                </button>
              </div>
            </div>
          </div>
        </div> : <div className={styles.main_workspace}
                      style={(selectedView === 'agents' || selectedView === 'toolkits') ? {width: '80.5vw'} : {width: '100%'}}>
          <div style={{display: 'flex', alignItems: 'center', justifyContent: 'center', width: '100%'}}>
            <div className={styles.tabs} ref={tabContainerRef}>
              {tabs.map((tab, index) => (
                <div data-tab-id={index} key={index}
                     className={`${styles.tab_box} ${selectedTab === index ? styles.tab_box_selected : ''}`}
                     onClick={() => {
                       selectTab(tab, index)
                     }}>
                  <div style={{display: 'flex', order: '0', overflowX: 'hidden'}}>
                    {(tab.contentType === 'Agents' || tab.contentType === 'Create_Agent') &&
                      <div className={styles.tab_active}><Image width={13} height={13} src="/images/agents_light.svg"
                                                                alt="agent-icon"/></div>}
                    {(tab.contentType === 'Toolkits' || tab.contentType === 'Add_Toolkit') &&
                      <div className={styles.tab_active}><Image width={13} height={13} src="/images/tools_light.svg"
                                                                alt="tools-icon"/></div>}
                    {tab.contentType === 'Settings' &&
                      <div className={styles.tab_active}><Image width={13} height={13} src="/images/settings.svg"
                                                                alt="settings-icon"/></div>}
                    {tab.contentType === 'Marketplace' &&
                      <div className={styles.tab_active}><Image width={13} height={13} src="/images/marketplace.svg"
                                                                alt="marketplace-icon"/></div>}
                    {tab.contentType === 'APM' &&
                      <div className={styles.tab_active}><Image width={13} height={13} src="/images/apm.svg"
                                                                alt="apm-icon"/></div>}
                    <div style={{marginLeft: '8px'}}><span className={styles.tab_text}>{tab.name}</span></div>
                  </div>
                  <div onClick={(e) => {
                    e.stopPropagation();
                    cancelTab(index, tab.contentType, tab.internalId || 0)
                  }} className={styles.tab_active} style={{order: '1'}}><Image width={13} height={13}
                                                                               src="/images/close_light.svg"
                                                                               alt="close-icon"/></div>
                </div>
              ))}
            </div>
          </div>
          <div className={styles.tab_detail}
               style={tabs.length > 0 ? {backgroundColor: '#2F2C40', overflowX: 'hidden'} : {}}>
            <div style={{padding: '0 5px 5px 5px'}}>
              {tabs.map((tab, index) => (
                <div key={index}>
                  {selectedTab === index && <div>
                    {tab.contentType === 'Agents' &&
                      <AgentWorkspace internalId={tab.internalId || index} agentId={tab.id} agentName={tab.name} selectedView={selectedView}
                                      agents={agents} fetchAgents={getAgentList}/>}
                    {tab.contentType === 'Toolkits' &&
                      <ToolkitWorkspace env={env} internalId={tab.internalId || index} toolkitDetails={toolkitDetails}/>}
                    {tab.contentType === 'Settings' && <Settings organisationId={organisationId}/>}
                    {tab.contentType === 'Marketplace' && <Market env={env} selectedView={selectedView}/>}
                    {tab.contentType === 'Add_Toolkit' && <AddTool internalId={tab.internalId || index}/>}
                    {tab.contentType === 'Create_Agent' &&
                      <AgentTemplatesList internalId={tab.internalId || index} organisationId={organisationId}
                                          sendAgentData={addTab} selectedProjectId={selectedProjectId}
<<<<<<< HEAD
                                          fetchAgents={getAgentList} toolkits={toolkits}/>}
                    {isApmOpened && tab.contentType === 'APM' && <ApmDashboard key={prevView}/>}
=======
                                          fetchAgents={getAgentList} toolkits={toolkits} env={env} />}
                    {tab.contentType === 'APM' && <ApmDashboard/>}
>>>>>>> 4b202bab
                  </div>}
                </div>
              ))}
            </div>
          </div>
        </div>}

        {starModal && (<div className="modal" onClick={closeStarModal}>
          <div className="modal-content" style={{width: '35%'}} onClick={preventDefault}>
            <div className={styles1.detail_name} style={{width: '100%', textAlign: 'center'}}>Support the project by
              leaving a star on GitHub repository
            </div>
            <div style={{display: 'flex', alignItems: 'center', justifyContent: 'center'}}>
              <button className="secondary_button" style={{marginTop: '10px', width: 'fit-content'}}
                      onClick={openGithubRepo}>
                Leave a ⭐ star on GitHub
              </button>
            </div>
            <div style={{display: 'flex', alignItems: 'center', justifyContent: 'center'}}>
              <div className="cancel_action" onClick={closeStarModal}>
                I’ll do it later
              </div>
            </div>
          </div>
        </div>)}
      </div>
    </>
  );
}<|MERGE_RESOLUTION|>--- conflicted
+++ resolved
@@ -271,9 +271,6 @@
       setStarModal(true);
     }
   }, []);
-
-  console.log(selectedView)
-  console.log(tabs)
 
   return (<>
       <div style={{display: 'flex', height: '100%'}}>
@@ -384,13 +381,8 @@
                     {tab.contentType === 'Create_Agent' &&
                       <AgentTemplatesList internalId={tab.internalId || index} organisationId={organisationId}
                                           sendAgentData={addTab} selectedProjectId={selectedProjectId}
-<<<<<<< HEAD
                                           fetchAgents={getAgentList} toolkits={toolkits}/>}
                     {isApmOpened && tab.contentType === 'APM' && <ApmDashboard key={prevView}/>}
-=======
-                                          fetchAgents={getAgentList} toolkits={toolkits} env={env} />}
-                    {tab.contentType === 'APM' && <ApmDashboard/>}
->>>>>>> 4b202bab
                   </div>}
                 </div>
               ))}
