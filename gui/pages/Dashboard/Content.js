--- conflicted
+++ resolved
@@ -157,7 +157,6 @@
 
   const addTab = (element) => {
     let addedTabIndex = null;
-    console.log(element.internalId)
     if (element.contentType === "Toolkits") {
       setToolkitDetails(element);
     }
@@ -444,16 +443,12 @@
                                           organisationId={organisationId} sendKnowledgeData={addTab}
                                           sendAgentData={addTab} selectedProjectId={selectedProjectId}
                                           fetchAgents={getAgentList} toolkits={toolkits} env={env} />}
-<<<<<<< HEAD
-                    {isApmOpened && tab.contentType === 'APM' && <ApmDashboard key={prevView}/>}
+                    {tab.contentType === 'APM' && <ApmDashboard />}
                     {tab.contentType === 'Edit_Agent' &&
                         <AgentCreate knowledge={knowledge} internalId={tab.internalId || index}
                                      organisationId={organisationId} sendKnowledgeData={addTab}
                                      sendAgentData={addTab} selectedProjectId={selectedProjectId} editAgentId={tab.id}
                                      fetchAgents={getAgentList} toolkits={toolkits} template={null} edit={true} agents={agents}/>}
-=======
-                    {tab.contentType === 'APM' && <ApmDashboard />}
->>>>>>> cbf00772
                   </div>}
                 </div>
               ))}
