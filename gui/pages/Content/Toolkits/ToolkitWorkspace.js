--- conflicted
+++ resolved
@@ -79,7 +79,6 @@
         });
     };
 
-<<<<<<< HEAD
     const handleTwitterAuthClick = async () => {
       authenticateTwitterCred(toolkitDetails.id)
       .then((response) => {
@@ -90,14 +89,13 @@
         console.error('Error fetching data: ', error);
       });
     };
-=======
+
     useEffect(() => {
       const active_tab = localStorage.getItem('toolkit_tab_' + String(internalId));
       if(active_tab) {
         setActiveTab(active_tab);
       }
     }, [internalId]);
->>>>>>> b185111a
 
     return (<>
         <div className={styles.tools_container}>
