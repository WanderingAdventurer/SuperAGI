--- conflicted
+++ resolved
@@ -866,10 +866,9 @@
               </div>
             </div>
           }
-<<<<<<< HEAD
 
           <div style={{ marginTop: '10px', display: 'flex', justifyContent: 'flex-end' }}>
-          <button style={{ marginRight: '7px' }} className="secondary_button" onClick={() => removeTab(-1, "new agent", "Create_Agent")}>Cancel</button>
+          <button style={{ marginRight: '7px' }} className="secondary_button" onClick={() => removeTab(-1, "new agent", "Create_Agent", internalId)}>Cancel</button>
               <div style={{ display: 'flex', position: 'relative' }}>
                 {createDropdown && (
                 <div className="custom_select_option" style={{background:'#3B3B49',borderRadius:'8px',
@@ -883,11 +882,6 @@
                 </button>
                 </div>
               </div>
-=======
-          <div style={{marginTop: '15px', display: 'flex', justifyContent: 'flex-end'}}>
-            <button style={{marginRight:'7px'}} className="secondary_button" onClick={() => removeTab(-1, "new agent", "Create_Agent", internalId)}>Cancel</button>
-            <button disabled={!createClickable} className="primary_button" onClick={handleAddAgent}>{createClickable ? 'Create and Run' : 'Creating Agent...'}</button>
->>>>>>> 2cff7344
           </div>
 
           {createModal && (
